--- conflicted
+++ resolved
@@ -14,14 +14,9 @@
                 {% if is_superuser or user_role_lower == 'admin' %}
                     <a href="{% url 'profil:manage_users' %}" class="italic">User Management</a>
                     <a href="#" class="italic">Court Management</a>
-<<<<<<< HEAD
-                    <a href="{% url 'discover_communities' %}" class="italic">Community Moderation</a>
-                    <a href="#" class="italic">Review Management</a>
-=======
                     <a href="#" class="italic">Community Moderation</a>
                     <a href="{% url 'review:review_list' %}" class="italic">Review Management</a>
                     <!--NOTE: Fitur penghapusan comment terintegrasi di review_list-->
->>>>>>> 2f9b6fea
                 {% else %}
                     <a href="{% url 'matchmaking:dashboard' %}" class="italic">Match Making</a>
                     <a href="{% url 'booking:field_list' %}" class="italic">Book Courts</a>
