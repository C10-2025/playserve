--- conflicted
+++ resolved
@@ -7,26 +7,101 @@
     
     {% include 'navbar.html' %}
 
-<<<<<<< HEAD
     {% if user.is_superuser or profile.role == 'ADMIN' %}
         <main>
             <section class="upper-main">
-                <h1>COURTSIDE CONTROL</h1>
+                <div class="text-left mb-8">
+                    <h2 class="text-6xl font-extrabold text-white uppercase">COURTSIDE</h2>
+                </div>
+                <div class="text-left mb-8">
+                    <h2 class="text-6xl font-extrabold uppercase" style="color: var(--lime-green)">CONTROL</h2>
+                </div>
                 <p>Central hub to manage the PlayServe platform and its community.</p>
+                <br>
+                <br>
+                <br>
+                <br>
+                <br>
             </section>
+
+            <section class="admin-content-wrapper" style="padding: 0px 50px;">
+                <div class="content-box-admin">
+
+                    <div class="col-span-2 text-center mb-8">
+                        <h2 class="text-5xl font-extrabold text-white uppercase">Control Panel</h2>
+                    </div>
+
+                    <div class="grid grid-cols-2 gap-x-8 gap-y-10 w-full text-center">
+                        
+                        <div class="management-item flex flex-col items-center p-3">
+                            <a href="#" class="flex flex-col items-center w-full hover:scale-105 transition duration-200">
+                                <img src="{% static 'image/locator.svg' %}" alt="Manage Courts" class="w-28 h-28 mb-8">
+                                <h3 class="text-2xl font-semibold text-white">Manage Courts</h3>
+                            </a>
+                        </div>
+                        
+                        <div class="management-item flex flex-col items-center p-3">
+                            <a href="{% url 'profil:manage_users' %}" class="flex flex-col items-center w-full hover:scale-105 transition duration-200">
+                                <img src="{% static 'image/people.svg' %}" alt="Manage Users" class="w-28 h-28 mb-8">
+                                <h3 class="text-2xl font-semibold text-white">Manage Users</h3>
+                            </a>
+                        </div>
+                        
+                        <div class="management-item flex flex-col items-center p-3">
+                            <a href="#" class="flex flex-col items-center w-full hover:scale-105 transition duration-200">
+                                <img src="{% static 'image/chat.svg' %}" alt="Moderate Communities" class="w-28 h-28 mb-8">
+                                <h3 class="text-2xl font-semibold text-white">Moderate Communities</h3>
+                            </a>
+                        </div>
+                        
+                        <div class="management-item flex flex-col items-center p-3">
+                            <a href="#" class="flex flex-col items-center w-full hover:scale-105 transition duration-200">
+                                <img src="{% static 'image/review.svg' %}" alt="Manage Reviews" class="w-28 h-28 mb-8">
+                                <h3 class="text-2xl font-semibold text-white">Manage Reviews</h3>
+                            </a>
+                        </div>
+
+                    </div>
+                </div>
+
+                <div class="content-box-admin">
+                    
+                    <div class="grid grid-cols-2 gap-4 w-full"> 
+                        
+                        <div class="col-span-2 text-center mb-8">
+                            <h2 class="text-5xl font-extrabold text-white uppercase">QUICK STATS</h2>
+                        </div>
+
+                        <div class="stats-box p-12 rounded-lg text-center" style="background-color: #264782;">
+                            <p class="text-white text-2xl">TOTAL USERS</p>
+                            <br>
+                            <p class="text-white text-4xl font-bold">{{ total_users }}</p>
+                        </div>
+                        
+                        <div class="stats-box p-12 rounded-lg text-center" style="background-color: #264782;">
+                            <p class="text-white text-2xl">COMMUNITIES</p>
+                            <br>
+                            <p class="text-white text-4xl font-bold">{{ total_community }}</p>
+                        </div>
+                        
+                        <div class="stats-box p-12 rounded-lg text-center" style="background-color: #264782;">
+                            <p class="text-white text-2xl">ACTIVE COURTS</p>
+                            <br>
+                            <p class="text-white text-4xl font-bold">12</p>
+                        </div>
+                        
+                        <div class="stats-box p-12 rounded-lg text-center" style="background-color: #264782;">
+                            <p class="text-white text-2xl">TOTAL REVIEWS</p>
+                            <br>
+                            <p class="text-white text-4xl font-bold">250+</p>
+                        </div>
+
+                    </div>
+                </div>
+            </section>
+
+            <section style="padding: 85px 50px;"></section>
         </main>
-=======
-    <main>
-        <section class="hero">
-            <h1>FIND YOUR RIVAL.<br>ACE THE COURT.</h1>
-            <p>The first gamified platform for tennis players in Indonesia. Climb the ranks, find your perfect match, and easily book the best courts.</p>
-            {% if user.is_authenticated %}
-                <a href="{% url 'matchmaking:dashboard' %}" class="btn">Find Your Match Now</a>
-            {% else %}
-                <a href="{% url 'profil:login' %}" class="btn">Find Your Match Now</a>
-            {% endif %}
-        </section>
->>>>>>> 14f39a63
 
     {% else %}
         <main>
@@ -43,8 +118,8 @@
             <section>
                 <div class="content-box">
                     <div class="info-text">
-                        <h2 class="p-wide">YOUR NEXT MATCH AWAITS</h2>
-                        <p class="p-wide">Finding a game has never been this easy or this fast. Simply find a player, book the court, and get playing. Challenge opponents in your area, record your victories, and watch yourself climb the local ranks.</p>
+                        <h2>YOUR NEXT MATCH AWAITS</h2>
+                        <p>Finding a game has never been this easy or this fast. Simply find a player, book the court, and get playing.</p>
                     </div>
                     
                     <div class="info-visuals">
@@ -82,9 +157,11 @@
                         </section>
 
                     {% else %}
-                        <h2 class="p-wide">READY TO SERVE?</h2>
-                        <p class="p-wide">Join thousands of players and find your next match by signing up for free</p>
-                        <a href="{% url 'profil:register1' %}" class="btn">SIGN UP FOR FREE</a>
+                        <section class="sign-up">
+                            <h2>READY TO SERVE?</h2>
+                            <p>Join thousands of players and find your next match by signing up for free</p>
+                            <a href="{% url 'profil:register1' %}" class="btn">SIGN UP FOR FREE</a>
+                        </section>
                     {% endif %}
                 </div>
             </section>
