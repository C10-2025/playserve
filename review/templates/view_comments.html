{% load static %}

<div id="view-comments-container">

<style>
.comment-modal-overlay {
  position: fixed;
  top: 0; left: 0;
  width: 100%; height: 100%;
  background: rgba(0,0,0,0.4);
  display: flex;
  align-items: center;
  justify-content: center;
  z-index: 999;
}

.comment-modal {
  background: #ffffff; /* white background */
  border-radius: 16px;
  box-shadow: 0 8px 24px rgba(0,0,0,0.2);
  width: 90%;
  max-width: 520px;
  padding: 24px;
  position: relative;
  border: 2px solid #d6e8c5;
  font-family: "Poppins", sans-serif;
<<<<<<< HEAD
  color: #1a2b4c; /* dark text  */
=======
  color: #1a2b4c; /* dark text for readability */
>>>>>>> d776365a
  max-height: 80vh;
  overflow-y: auto;
}

.close-btn { 
  position: absolute; 
  top: 12px; 
  right: 16px; 
  background:none; 
  border:none; 
  font-size:26px; 
  cursor:pointer; 
<<<<<<< HEAD
  color:#1a2b4c; /* dark cls button */
=======
  color:#1a2b4c; 
>>>>>>> d776365a
}

.comment-item { 
  background:#f7f7f7; 
  border-radius:10px; 
  padding:12px 14px; 
  margin-bottom:10px;
  position: relative;
<<<<<<< HEAD
  color:#1a2b4c; /* dark text */
=======
  color:#1a2b4c; 
>>>>>>> d776365a
}

.comment-stars { 
  color:#FFD700; 
  font-size:1.1rem; 
  margin-bottom:6px;
}

.comment-text { 
  margin-bottom: 8px;
<<<<<<< HEAD
  color:#1a2b4c; /* dark text */
=======
  color:#1a2b4c; 
>>>>>>> d776365a
}

.delete-comment-btn {
  background: #ff4444;
  color: white;
  border: none;
  border-radius: 6px;
  padding: 6px 12px;
  font-size: 0.85rem;
  font-weight: 600;
  cursor: pointer;
  transition: background 0.2s ease;
  margin-top: 8px;
}

.delete-comment-btn:hover {
  background: #cc0000;
}

.empty { 
  text-align:center; 
  color:#555; /* empty state */
  font-style:italic; 
}
</style>

<div class="comment-modal-overlay">
  <div class="comment-modal">
    <button class="close-btn" onclick="document.getElementById('view-comments-container').remove()">×</button>
    <h3 style="margin-top:6px;">Comments for {{ field.name }}</h3>
    <p style="color:#445; margin-bottom:12px">
      Address: {{ field.address }} • Price: Rp {{ field.price_per_hour }}
    </p>

    <div id="comments-list">
      {% if comments %}
        {% for c in comments %}
          <div class="comment-item" id="comment-{{ c.id }}">
            <div class="comment-stars">
              {% for i in "12345" %}
                {% if forloop.counter <= c.rating %}★{% else %}☆{% endif %}
              {% endfor %}
            </div>
            <div class="comment-text">{{ c.komentar }}</div>
            {% if is_admin %}
              <button class="delete-comment-btn" data-review-id="{{ c.id }}" data-field-id="{{ field.id }}" onclick="deleteComment('{{ c.id }}')">Delete Comment</button>
            {% endif %}
          </div>
        {% endfor %}
      {% else %}
        <p class="empty">No comments yet for this field.</p>
      {% endif %}
    </div>
  </div>
</div>

<script>
function getCookie(name) {
  let cookieValue = null;
  if (document.cookie && document.cookie !== '') {
    const cookies = document.cookie.split(';');
    for (let i = 0; i < cookies.length; i++) {
      const cookie = cookies[i].trim();
      if (cookie.substring(0, name.length + 1) === (name + '=')) {
        cookieValue = decodeURIComponent(cookie.substring(name.length + 1));
        break;
      }
    }
  }
  return cookieValue;
}

const csrftoken = getCookie('csrftoken');

function deleteComment(reviewId) {
  if (!confirm("Are you sure you want to delete this comment?")) return;

  const url = `{% url 'review:delete-review' 0 %}`.replace('/0/', `/${reviewId}/`);

  fetch(url, {
    method: 'POST',
    headers: {
      'X-CSRFToken': csrftoken,
      'X-Requested-With': 'XMLHttpRequest'
    }
  })
  .then(resp => {
    const contentType = resp.headers.get("content-type") || "";
    if (contentType.includes("application/json")) {
      return resp.json();
    } else {
      return resp.text().then(text => {
        throw new Error(`Non-JSON response: ${text.substring(0, 200)}`);
      });
    }
  })
  .then(data => {
    if (data.status === 'success') {
      const element = document.getElementById(`comment-${reviewId}`);
      if (element) element.remove();

      const commentsList = document.getElementById('comments-list');
      if (commentsList && commentsList.children.length === 0) {
        commentsList.innerHTML = '<p class="empty">No comments yet for this field.</p>';
      }

      // Reload to update review preview
      setTimeout(() => {
        window.location.reload();
      }, 500);
    } else {
      alert(data.message || 'Failed to delete comment.');
    }
  })
  .catch(err => {
    console.error('Delete error:', err);
    alert('An error occurred: ' + err.message);
  });
}
</script>

</div><|MERGE_RESOLUTION|>--- conflicted
+++ resolved
@@ -16,6 +16,7 @@
 
 .comment-modal {
   background: #ffffff; /* white background */
+  background: #ffffff; /* white background */
   border-radius: 16px;
   box-shadow: 0 8px 24px rgba(0,0,0,0.2);
   width: 90%;
@@ -24,11 +25,7 @@
   position: relative;
   border: 2px solid #d6e8c5;
   font-family: "Poppins", sans-serif;
-<<<<<<< HEAD
   color: #1a2b4c; /* dark text  */
-=======
-  color: #1a2b4c; /* dark text for readability */
->>>>>>> d776365a
   max-height: 80vh;
   overflow-y: auto;
 }
@@ -41,11 +38,7 @@
   border:none; 
   font-size:26px; 
   cursor:pointer; 
-<<<<<<< HEAD
   color:#1a2b4c; /* dark cls button */
-=======
-  color:#1a2b4c; 
->>>>>>> d776365a
 }
 
 .comment-item { 
@@ -54,11 +47,7 @@
   padding:12px 14px; 
   margin-bottom:10px;
   position: relative;
-<<<<<<< HEAD
   color:#1a2b4c; /* dark text */
-=======
-  color:#1a2b4c; 
->>>>>>> d776365a
 }
 
 .comment-stars { 
@@ -69,11 +58,7 @@
 
 .comment-text { 
   margin-bottom: 8px;
-<<<<<<< HEAD
   color:#1a2b4c; /* dark text */
-=======
-  color:#1a2b4c; 
->>>>>>> d776365a
 }
 
 .delete-comment-btn {
@@ -95,6 +80,7 @@
 
 .empty { 
   text-align:center; 
+  color:#555; /* empty state */
   color:#555; /* empty state */
   font-style:italic; 
 }
@@ -181,6 +167,7 @@
       }
 
       // Reload to update review preview
+      // Reload to update review preview
       setTimeout(() => {
         window.location.reload();
       }, 500);
