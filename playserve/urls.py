"""
URL configuration for playserve project.

The `urlpatterns` list routes URLs to views. For more information please see:
    https://docs.djangoproject.com/en/5.2/topics/http/urls/
Examples:
Function views
    1. Add an import:  from my_app import views
    2. Add a URL to urlpatterns:  path('', views.home, name='home')
Class-based views
    1. Add an import:  from other_app.views import Home
    2. Add a URL to urlpatterns:  path('', Home.as_view(), name='home')
Including another URLconf
    1. Import the include() function: from django.urls import include, path
    2. Add a URL to urlpatterns:  path('blog/', include('blog.urls'))
"""
from django.contrib import admin
from django.urls import path, include
from django.conf import settings
from django.conf.urls.static import static

# test

urlpatterns = [
    path('admin/', admin.site.urls),
    path('profile/', include('profil.urls')),
<<<<<<< HEAD
=======
    path('', include('main.urls')),
    path('community/', include('community.urls')),
>>>>>>> 75d53bdc
    path('matchmaking/', include('matchmaking.urls')),
    path('review/', include('review.urls')),
    path('', include('main.urls')),
]

if settings.DEBUG:
    urlpatterns += static(settings.STATIC_URL, document_root=settings.STATIC_ROOT)<|MERGE_RESOLUTION|>--- conflicted
+++ resolved
@@ -24,11 +24,7 @@
 urlpatterns = [
     path('admin/', admin.site.urls),
     path('profile/', include('profil.urls')),
-<<<<<<< HEAD
-=======
-    path('', include('main.urls')),
     path('community/', include('community.urls')),
->>>>>>> 75d53bdc
     path('matchmaking/', include('matchmaking.urls')),
     path('review/', include('review.urls')),
     path('', include('main.urls')),
