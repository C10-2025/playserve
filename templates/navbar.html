--- conflicted
+++ resolved
@@ -54,17 +54,10 @@
 
         <div class="mobile-menu">
             {% if is_superuser or user_role_lower == 'admin' %}
-<<<<<<< HEAD
-                <a href="#">Admin Dashboard</a>
-                <a href="#">Match Review</a>
+                <a href="{% url 'profil:manage_users' %}">User Management</a>
                 <a href="/admin/booking/">Court Management</a>
-                <a href="#">Manage Users</a>
-=======
-                <a href="{% url 'profil:manage_users' %}">User Management</a>
-                <a href="#">Court Management</a>
                 <a href="{% url 'discover_communities' %}">Community Moderation</a>
-                <a href="#">Review Management</a>
->>>>>>> 6d125aaa
+                <a href="{% url 'review:review_list' %}">Review Management</a>
             {% else %}
                 <a href="{% url 'profil:profile_update' %}" class="user-profile-link-mobile">
                     <div class="avatar-container-mobile">
